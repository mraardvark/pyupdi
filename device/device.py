"""
    Definition of device parameters for UPDI programming
"""
import re

# AVR Dx
DEVICE_AVR_D_SERIES = set(["avr128da28", "avr128da32", "avr128da48", "avr128da64", "avr64da28", "avr64da32", "avr64da48", "avr64da64", "avr32da28", "avr32da32", "avr32da48", "avr128db28", "avr128db32", "avr128db48", "avr128db64", "avr64db28", "avr64db32", "avr64db48", "avr64db64", "avr32db28", "avr32db32", "avr32db48", "avr64dd14", "avr64dd20", "avr64dd28", "avr64dd32", "avr32dd14", "avr32dd20", "avr32dd28", "avr32dd32", "avr16dd14", "avr16dd20", "avr16dd28", "avr16dd32"])

# megaAVR
DEVICES_ATMEGA_48K = set(["atmega4808", "atmega4809"])
DEVICES_ATMEGA_32K = set(["atmega3208", "atmega3209"])
DEVICES_ATMEGA_16K = set(["atmega1608", "atmega1609"])
DEVICES_ATMEGA_8K = set(["atmega808", "atmega809"])

# tinyAVR
DEVICES_ATTINY_32K = set(["attiny3216", "attiny3217"])
DEVICES_ATTINY_16K = set(["attiny1604", "attiny1606", "attiny1607", "attiny1614", "attiny1616", "attiny1617"])
DEVICES_ATTINY_8K = set(["attiny804", "attiny806", "attiny807", "attiny814", "attiny816", "attiny817"])
DEVICES_ATTINY_4K = set(["attiny402", "attiny404", "attiny406", "attiny412", "attiny414", "attiny416", "attiny417"])
DEVICES_ATTINY_2K = set(["attiny202", "attiny204", "attiny212", "attiny214"])

# Defaults
DEFAULT_SYSCFG_ADDRESS = 0x0F00
DEFAULT_NVMCTRL_ADDRESS = 0x1000
DEFAULT_SIGROW_ADDRESS = 0x1100
DEFAULT_FUSES_ADDRESS = 0x1280
DEFAULT_USERROW_ADDRESS = 0x1300

class Device(object):  # pylint: disable=too-few-public-methods
    """
        Contains device specific information needed for programming
    """

    def __init__(self, device_name):
        # Start with defaults
        self.syscfg_address = DEFAULT_SYSCFG_ADDRESS
        self.nvmctrl_address = DEFAULT_NVMCTRL_ADDRESS
        self.sigrow_address = DEFAULT_SIGROW_ADDRESS
        self.fuses_address = DEFAULT_FUSES_ADDRESS
        self.userrow_address = DEFAULT_USERROW_ADDRESS
        
        # Add add at* prefix if not present
        if(device_name.startswith("tiny") or device_name.startswith("mega")):
            device_name = "at" + device_name

        if device_name in DEVICE_AVR_D_SERIES:
            self.fuses_address = 0x1050
            self.userrow_address = 0x1080
            self.lock_address = 0x1040
            self.flash_start = 0x800000
            self.flash_size = int(re.findall("\d+",device_name)[0]) * 1024
            # Page size is irrelevant for writing since flash if word-oriented
            # However since the 1-byte repeat-count is used for read, 256 is the max.
            self.flash_pagesize = 256
        elif device_name in DEVICES_ATMEGA_48K:
            self.flash_start = 0x4000
            self.flash_size = 48 * 1024
            self.flash_pagesize = 128
        elif device_name in DEVICES_ATMEGA_32K:
            self.flash_start = 0x4000
            self.flash_size = 32 * 1024
            self.flash_pagesize = 128
        elif device_name in DEVICES_ATMEGA_16K:
            self.flash_start = 0x4000
            self.flash_size = 16 * 1024
            self.flash_pagesize = 64
        elif device_name in DEVICES_ATMEGA_8K:
            self.flash_start = 0x4000
            self.flash_size = 8 * 1024
            self.flash_pagesize = 64
        elif device_name in DEVICES_ATTINY_32K:
            self.flash_start = 0x8000
            self.flash_size = 32 * 1024
            self.flash_pagesize = 128
<<<<<<< HEAD
            self.eeprom_start = 0x1400
            self.eeprom_size = 256
            self.eeprom_pagesize = 64
            self.syscfg_address = 0x0F00
            self.nvmctrl_address = 0x1000
            self.sigrow_address = 0x1100
            self.fuses_address = 0x1280
            self.userrow_address = 0x1300
        elif device_name in DEVICES_TINY_16K:
            self.flash_start = 0x8000
            self.flash_size = 16 * 1024
            self.flash_pagesize = 64
            self.eeprom_start = 0x1400
            self.eeprom_size = 256
            self.eeprom_pagesize = 32
            self.syscfg_address = 0x0F00
            self.nvmctrl_address = 0x1000
            self.sigrow_address = 0x1100
            self.fuses_address = 0x1280
            self.userrow_address = 0x1300
        elif device_name in DEVICES_TINY_8K:
=======
        elif device_name in DEVICES_ATTINY_16K:
            self.flash_start = 0x8000
            self.flash_size = 16 * 1024
            self.flash_pagesize = 64
        elif device_name in DEVICES_ATTINY_8K:
>>>>>>> de7c28f9
            self.flash_start = 0x8000
            self.flash_size = 8 * 1024
            self.flash_pagesize = 64
        elif device_name in DEVICES_ATTINY_4K:
            self.flash_start = 0x8000
            self.flash_size = 4 * 1024
            self.flash_pagesize = 64
        elif device_name in DEVICES_ATTINY_2K:
            self.flash_start = 0x8000
            self.flash_size = 2 * 1024
            self.flash_pagesize = 64
        else:
            raise Exception("Unknown device")

    @staticmethod
    def get_supported_devices():
        """
            Query for device support list
            :return: list of supported devices
        """
        
        # Remove at* prefix on all targets (e.g attiny202 -> tiny202)
        # for legacy naming support
        DEVICES_TINY_2K  = set([s[2:] for s in DEVICES_ATTINY_2K])
        DEVICES_TINY_4K  = set([s[2:] for s in DEVICES_ATTINY_4K])
        DEVICES_TINY_8K  = set([s[2:] for s in DEVICES_ATTINY_8K])
        DEVICES_TINY_16K = set([s[2:] for s in DEVICES_ATTINY_16K])
        DEVICES_TINY_32K = set([s[2:] for s in DEVICES_ATTINY_32K])
        DEVICES_MEGA_8K  = set([s[2:] for s in DEVICES_ATMEGA_8K])
        DEVICES_MEGA_16K = set([s[2:] for s in DEVICES_ATMEGA_16K])
        DEVICES_MEGA_32K = set([s[2:] for s in DEVICES_ATMEGA_32K])
        DEVICES_MEGA_48K = set([s[2:] for s in DEVICES_ATMEGA_48K])


        return sorted(
            DEVICES_ATTINY_2K  |
            DEVICES_TINY_2K    |
            DEVICES_ATTINY_4K  |
            DEVICES_TINY_4K    |
            DEVICES_ATTINY_8K  |
            DEVICES_TINY_8K    |
            DEVICES_ATTINY_16K |
            DEVICES_TINY_16K   |
            DEVICES_ATTINY_32K |
            DEVICES_TINY_32K   |
            DEVICES_ATMEGA_8K  |
            DEVICES_MEGA_8K    |
            DEVICES_ATMEGA_16K |
            DEVICES_MEGA_16K   |
            DEVICES_ATMEGA_32K |
            DEVICES_MEGA_32K   |
            DEVICES_ATMEGA_48K |
            DEVICES_MEGA_48K   |
            DEVICE_AVR_D_SERIES)<|MERGE_RESOLUTION|>--- conflicted
+++ resolved
@@ -72,35 +72,17 @@
             self.flash_start = 0x8000
             self.flash_size = 32 * 1024
             self.flash_pagesize = 128
-<<<<<<< HEAD
             self.eeprom_start = 0x1400
             self.eeprom_size = 256
             self.eeprom_pagesize = 64
-            self.syscfg_address = 0x0F00
-            self.nvmctrl_address = 0x1000
-            self.sigrow_address = 0x1100
-            self.fuses_address = 0x1280
-            self.userrow_address = 0x1300
-        elif device_name in DEVICES_TINY_16K:
+        elif device_name in DEVICES_ATTINY_16K:
             self.flash_start = 0x8000
             self.flash_size = 16 * 1024
             self.flash_pagesize = 64
             self.eeprom_start = 0x1400
             self.eeprom_size = 256
             self.eeprom_pagesize = 32
-            self.syscfg_address = 0x0F00
-            self.nvmctrl_address = 0x1000
-            self.sigrow_address = 0x1100
-            self.fuses_address = 0x1280
-            self.userrow_address = 0x1300
-        elif device_name in DEVICES_TINY_8K:
-=======
-        elif device_name in DEVICES_ATTINY_16K:
-            self.flash_start = 0x8000
-            self.flash_size = 16 * 1024
-            self.flash_pagesize = 64
         elif device_name in DEVICES_ATTINY_8K:
->>>>>>> de7c28f9
             self.flash_start = 0x8000
             self.flash_size = 8 * 1024
             self.flash_pagesize = 64
