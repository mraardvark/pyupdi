--- conflicted
+++ resolved
@@ -17,12 +17,8 @@
         self.logger = logging.getLogger("link")
 
         # Create a UPDI physical connection
-<<<<<<< HEAD
+        self.use24bit=False
         self.updi_phy = UpdiPhysical(comport, baud, hv)
-=======
-        self.use24bit=False
-        self.updi_phy = UpdiPhysical(comport, baud)
->>>>>>> 3d163b83
 
         # Initialise
         self.init()
